[build-system]
requires = ["hatchling"]
build-backend = "hatchling.build"

[project]
name = "chronify"
version = "0.5.0"
description = "Time series store and mapping libray"
readme = "README.md"
requires-python = ">=3.11, <3.14"
license = "BSD-3-Clause"
keywords = []
authors = [
    { name = "Daniel Thom", email = "daniel.thom@nrel.gov" },
    { name = "Elaine Hale", email = "elaine.hale@nrel.gov" },
    { name = "Lixi Liu", email = "lixi.liu@nrel.gov" },
    { name = "Pedro Andres Sanchez Perez", email = "pedroandres.sanchezperez@nrel.gov" },
]
classifiers = [
    "Development Status :: 4 - Beta",
    "Programming Language :: Python",
    "Programming Language :: Python :: 3.10",
    "Programming Language :: Python :: 3.11",
    "Programming Language :: Python :: 3.12",
    "Programming Language :: Python :: Implementation :: CPython",
    "Programming Language :: Python :: Implementation :: PyPy",
]
dependencies = [
    "duckdb ~= 1.1.0",
    "duckdb_engine",
    "loguru",
    "pandas >= 2.2, < 3",
    "pyarrow",
    "pydantic >= 2.7, < 3",
    "pytz",
    "rich",
    "sqlalchemy == 2.0.37",
    "tzdata",
    # Required by pyhive
    "future",
    "python-dateutil",
]

[project.optional-dependencies]
<<<<<<< HEAD
spark = [
    "thrift",
    "thrift_sasl",
]
=======
>>>>>>> 1e0b6e27

dev = [
    "mypy >= 1.15, < 2",
    "pandas-stubs",
    "pre-commit",
    "pytest",
    "pytest-cov",
    "ruff",
    "furo",
    "myst_parser",
    "sphinx",
    "sphinx-click",
    "autodoc_pydantic~=2.0",
    "sphinx-copybutton",
    "sphinx-tabs~=3.4",
]

<<<<<<< HEAD
[project.entry-points."sqlalchemy.dialects"]
hive = "pyhive.sqlalchemy_hive:HiveDialect"
"hive.http" = "pyhive.sqlalchemy_hive:HiveHTTPDialect"
"hive.https" = "pyhive.sqlalchemy_hive:HiveHTTPSDialect"
=======
[dependency-groups]
pyhive = [
    "pyhive @ git+https://github.com/apache/kyuubi.git@3b205a3924e0e3a75c425de1396089729cf22ee5#subdirectory=python",
    "thrift",
    "thrift_sasl",
]
>>>>>>> 1e0b6e27

[project.urls]
Documentation = "https://github.com/NREL/chronify#readme"
Issues = "https://github.com/NREL/chronify/issues"
Source = "https://github.com/NREL/chronify"

[tool.mypy]
files = [
  "src",
]
<<<<<<< HEAD
exclude = [
    "src/chronify/_vendor/*",
]
=======
disable_error_code = ["no-untyped-call"]
>>>>>>> 1e0b6e27
strict = true

[tool.pytest.ini_options]
pythonpath = "src"
minversion = "6.0"
addopts = "-ra"
testpaths = ["tests"]

[tool.ruff]
# Exclude a variety of commonly ignored directories.
exclude = [
    ".git",
    ".ruff_cache",
    ".venv",
    "_build",
    "build",
    "dist",
    "env",
    "venv",
    "src/chronify/_vendor/*",
]

line-length = 99
indent-width = 4

target-version = "py311"

[tool.ruff.lint]
# Enable Pyflakes (`F`) and a subset of the pycodestyle (`E`)  codes by default.
select = [
    "C901",   # McCabe complexity
    "E4",     # Subset of pycodestyle (E)
    "E7",
    "E9",
    "EM",     # string formatting in an exception message
    "F",      # Pyflakes
    "W",      # pycodestyle warnings
]
ignore = []

# Allow fix for all enabled rules (when `--fix`) is provided.
fixable = ["ALL"]
unfixable = []

[tool.ruff.format]
quote-style = "double"
indent-style = "space"
skip-magic-trailing-comma = false
line-ending = "auto"
docstring-code-format = true
docstring-code-line-length = "dynamic"

[tool.ruff.lint.per-file-ignores]
"__init__.py" = ["E402", "F401"]
"**/{tests,docs,tools}/*" = ["E402"]

[tool.hatch]
metadata.allow-direct-references = true<|MERGE_RESOLUTION|>--- conflicted
+++ resolved
@@ -42,13 +42,10 @@
 ]
 
 [project.optional-dependencies]
-<<<<<<< HEAD
 spark = [
     "thrift",
     "thrift_sasl",
 ]
-=======
->>>>>>> 1e0b6e27
 
 dev = [
     "mypy >= 1.15, < 2",
@@ -66,19 +63,10 @@
     "sphinx-tabs~=3.4",
 ]
 
-<<<<<<< HEAD
 [project.entry-points."sqlalchemy.dialects"]
 hive = "pyhive.sqlalchemy_hive:HiveDialect"
 "hive.http" = "pyhive.sqlalchemy_hive:HiveHTTPDialect"
 "hive.https" = "pyhive.sqlalchemy_hive:HiveHTTPSDialect"
-=======
-[dependency-groups]
-pyhive = [
-    "pyhive @ git+https://github.com/apache/kyuubi.git@3b205a3924e0e3a75c425de1396089729cf22ee5#subdirectory=python",
-    "thrift",
-    "thrift_sasl",
-]
->>>>>>> 1e0b6e27
 
 [project.urls]
 Documentation = "https://github.com/NREL/chronify#readme"
@@ -89,13 +77,9 @@
 files = [
   "src",
 ]
-<<<<<<< HEAD
 exclude = [
     "src/chronify/_vendor/*",
 ]
-=======
-disable_error_code = ["no-untyped-call"]
->>>>>>> 1e0b6e27
 strict = true
 
 [tool.pytest.ini_options]
